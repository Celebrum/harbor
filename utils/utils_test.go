/*
   Copyright (c) 2016 VMware, Inc. All Rights Reserved.
   Licensed under the Apache License, Version 2.0 (the "License");
   you may not use this file except in compliance with the License.
   You may obtain a copy of the License at

       http://www.apache.org/licenses/LICENSE-2.0

   Unless required by applicable law or agreed to in writing, software
   distributed under the License is distributed on an "AS IS" BASIS,
   WITHOUT WARRANTIES OR CONDITIONS OF ANY KIND, either express or implied.
   See the License for the specific language governing permissions and
   limitations under the License.
*/

package utils

import (
	"encoding/base64"
	"strings"
	"testing"
)

func TestParseEndpoint(t *testing.T) {
	endpoint := "example.com"
	u, err := ParseEndpoint(endpoint)
	if err != nil {
		t.Fatalf("failed to parse endpoint %s: %v", endpoint, err)
	}

	if u.String() != "http://example.com" {
		t.Errorf("unexpected endpoint: %s != %s", endpoint, "http://example.com")
	}

	endpoint = "https://example.com"
	u, err = ParseEndpoint(endpoint)
	if err != nil {
		t.Fatalf("failed to parse endpoint %s: %v", endpoint, err)
	}

	if u.String() != "https://example.com" {
		t.Errorf("unexpected endpoint: %s != %s", endpoint, "https://example.com")
	}

	endpoint = "  example.com/ "
	u, err = ParseEndpoint(endpoint)
	if err != nil {
		t.Fatalf("failed to parse endpoint %s: %v", endpoint, err)
	}

	if u.String() != "http://example.com" {
		t.Errorf("unexpected endpoint: %s != %s", endpoint, "http://example.com")
	}
}

func TestParseRepository(t *testing.T) {
	repository := "library/ubuntu"
	project, rest := ParseRepository(repository)
	if project != "library" {
		t.Errorf("unexpected project: %s != %s", project, "library")
	}
	if rest != "ubuntu" {
		t.Errorf("unexpected rest: %s != %s", rest, "ubuntu")
	}

	repository = "library/test/ubuntu"
	project, rest = ParseRepository(repository)
	if project != "library/test" {
		t.Errorf("unexpected project: %s != %s", project, "library/test")
	}
	if rest != "ubuntu" {
		t.Errorf("unexpected rest: %s != %s", rest, "ubuntu")
	}

	repository = "ubuntu"
	project, rest = ParseRepository(repository)
	if project != "" {
		t.Errorf("unexpected project: [%s] != [%s]", project, "")
	}

	if rest != "ubuntu" {
		t.Errorf("unexpected rest: %s != %s", rest, "ubuntu")
	}

	repository = ""
	project, rest = ParseRepository(repository)
	if project != "" {
		t.Errorf("unexpected project: [%s] != [%s]", project, "")
	}

	if rest != "" {
		t.Errorf("unexpected rest: [%s] != [%s]", rest, "")
	}
}

func TestEncrypt(t *testing.T) {
	content := "content"
	salt := "salt"
	result := Encrypt(content, salt)

	if result != "dc79e76c88415c97eb089d9cc80b4ab0" {
		t.Errorf("unexpected result: %s != %s", result, "dc79e76c88415c97eb089d9cc80b4ab0")
	}
}

func TestReversibleEncrypt(t *testing.T) {
	password := "password"
	key := "1234567890123456"
	encrypted, err := ReversibleEncrypt(password, key)
	if err != nil {
		t.Errorf("Failed to encrypt: %v", err)
	}
	t.Logf("Encrypted password: %s", encrypted)
	if encrypted == password {
		t.Errorf("Encrypted password is identical to the original")
	}
	if !strings.HasPrefix(encrypted, EncryptHeaderV1) {
		t.Errorf("Encrypted password does not have v1 header")
	}
	decrypted, err := ReversibleDecrypt(encrypted, key)
	if err != nil {
		t.Errorf("Failed to decrypt: %v", err)
	}
	if decrypted != password {
		t.Errorf("decrypted password: %s, is not identical to original", decrypted)
	}
	//Test b64 for backward compatibility
	b64password := base64.StdEncoding.EncodeToString([]byte(password))
	decrypted, err = ReversibleDecrypt(b64password, key)
	if err != nil {
		t.Errorf("Failed to decrypt: %v", err)
	}
	if decrypted != password {
		t.Errorf("decrypted password: %s, is not identical to original", decrypted)
	}
}

<<<<<<< HEAD
func TestGenerateRandomString(t *testing.T) {
	str := GenerateRandomString()
	if len(str) != 32 {
		t.Errorf("unexpected length: %d != %d", len(str), 32)
=======
func TestParseLink(t *testing.T) {
	raw := ""
	links := ParseLink(raw)
	if len(links) != 0 {
		t.Errorf("unexpected length: %d != %d", len(links), 0)
	}

	raw = "a;b,c"
	links = ParseLink(raw)
	if len(links) != 0 {
		t.Errorf("unexpected length: %d != %d", len(links), 0)
	}

	raw = `</api/users?page=1&page_size=100>; rel="prev"`
	links = ParseLink(raw)
	if len(links) != 1 {
		t.Errorf("unexpected length: %d != %d", len(links), 1)
	}
	prev := `/api/users?page=1&page_size=100`
	if links.Prev() != prev {
		t.Errorf("unexpected prev: %s != %s", links.Prev(), prev)
	}

	raw = `</api/users?page=1&page_size=100>; rel="prev", </api/users?page=3&page_size=100>; rel="next"`
	links = ParseLink(raw)
	if len(links) != 2 {
		t.Errorf("unexpected length: %d != %d", len(links), 2)
	}
	prev = `/api/users?page=1&page_size=100`
	if links.Prev() != prev {
		t.Errorf("unexpected prev: %s != %s", links.Prev(), prev)
	}
	next := `/api/users?page=3&page_size=100`
	if links.Next() != next {
		t.Errorf("unexpected prev: %s != %s", links.Next(), next)
>>>>>>> 2bdb051b
	}
}<|MERGE_RESOLUTION|>--- conflicted
+++ resolved
@@ -135,19 +135,19 @@
 	}
 }
 
-<<<<<<< HEAD
 func TestGenerateRandomString(t *testing.T) {
 	str := GenerateRandomString()
 	if len(str) != 32 {
 		t.Errorf("unexpected length: %d != %d", len(str), 32)
-=======
+	}
+}
+
 func TestParseLink(t *testing.T) {
 	raw := ""
 	links := ParseLink(raw)
 	if len(links) != 0 {
 		t.Errorf("unexpected length: %d != %d", len(links), 0)
 	}
-
 	raw = "a;b,c"
 	links = ParseLink(raw)
 	if len(links) != 0 {
@@ -176,6 +176,5 @@
 	next := `/api/users?page=3&page_size=100`
 	if links.Next() != next {
 		t.Errorf("unexpected prev: %s != %s", links.Next(), next)
->>>>>>> 2bdb051b
 	}
 }