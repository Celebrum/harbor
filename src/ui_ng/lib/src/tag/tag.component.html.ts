export const TAG_TEMPLATE = `
<confirmation-dialog class="hidden-tag" #confirmationDialog (confirmAction)="confirmDeletion($event)"></confirmation-dialog>
<clr-modal class="hidden-tag" [(clrModalOpen)]="showTagManifestOpened" [clrModalStaticBackdrop]="staticBackdrop" [clrModalClosable]="closable">
  <h3 class="modal-title">{{ manifestInfoTitle | translate }}</h3>
  <div class="modal-body">
    <div class="row col-md-12">
        <textarea rows="3" (click)="selectAndCopy($event)">{{digestId}}</textarea>
    </div>
  </div>
  <div class="modal-footer">
    <button type="button" class="btn btn-primary" (click)="showTagManifestOpened = false">{{'BUTTON.OK' | translate}}</button>
  </div>
</clr-modal>
<<<<<<< HEAD
<h2 *ngIf="!isEmbeded" class="sub-header-title">{{repoName}}</h2>
<clr-datagrid [clrDgLoading]="loading" [class.embeded-datagrid]="isEmbeded">
=======
<h2 class="sub-header-title">{{repoName}}</h2>
<clr-datagrid [clrDgLoading]="loading">
>>>>>>> 95a2a01b
    <clr-dg-column [clrDgField]="'name'">{{'REPOSITORY.TAG' | translate}}</clr-dg-column>
    <clr-dg-column>{{'REPOSITORY.PULL_COMMAND' | translate}}</clr-dg-column>
    <clr-dg-column *ngIf="withNotary">{{'REPOSITORY.SIGNED' | translate}}</clr-dg-column>
    <clr-dg-column>{{'REPOSITORY.AUTHOR' | translate}}</clr-dg-column>
    <clr-dg-column [clrDgSortBy]="createdComparator">{{'REPOSITORY.CREATED' | translate}}</clr-dg-column>
    <clr-dg-column [clrDgField]="'docker_version'">{{'REPOSITORY.DOCKER_VERSION' | translate}}</clr-dg-column>
    <clr-dg-column [clrDgField]="'architecture'">{{'REPOSITORY.ARCHITECTURE' | translate}}</clr-dg-column>
    <clr-dg-column [clrDgField]="'os'">{{'REPOSITORY.OS' | translate}}</clr-dg-column>
    <clr-dg-row *clrDgItems="let t of tags" [clrDgItem]='t'>
      <clr-dg-action-overflow>
        <button class="action-item" (click)="showDigestId(t)">{{'REPOSITORY.COPY_DIGEST_ID' | translate}}</button>
        <button class="action-item" [hidden]="!hasProjectAdminRole" (click)="deleteTag(t)">{{'REPOSITORY.DELETE' | translate}}</button>
      </clr-dg-action-overflow>
      <clr-dg-cell>{{t.name}}</clr-dg-cell>
      <clr-dg-cell>docker pull {{registryUrl}}/{{repoName}}:{{t.name}}</clr-dg-cell>
      <clr-dg-cell *ngIf="withNotary"  [ngSwitch]="t.signature !== null">
        <clr-icon shape="check" *ngSwitchCase="true" style="color: #1D5100;"></clr-icon>
        <clr-icon shape="close" *ngSwitchCase="false" style="color: #C92100;"></clr-icon>
        <a href="javascript:void(0)" *ngSwitchDefault role="tooltip" aria-haspopup="true" class="tooltip tooltip-top-right">
          <clr-icon shape="help" style="color: #565656;" size="16"></clr-icon>
          <span class="tooltip-content">{{'REPOSITORY.NOTARY_IS_UNDETERMINED' | translate}}</span>
        </a>
      </clr-dg-cell>
      <clr-dg-cell>{{t.author}}</clr-dg-cell>
      <clr-dg-cell>{{t.created | date: 'short'}}</clr-dg-cell>
      <clr-dg-cell>{{t.docker_version}}</clr-dg-cell>
      <clr-dg-cell>{{t.architecture}}</clr-dg-cell>
      <clr-dg-cell>{{t.os}}</clr-dg-cell>
    </clr-dg-row>
<<<<<<< HEAD
    <clr-dg-footer *ngIf="!isEmbeded">
=======
    <clr-dg-footer>
>>>>>>> 95a2a01b
      {{pagination.firstItem + 1}} - {{pagination.lastItem + 1}} {{'REPOSITORY.OF' | translate}}
      {{pagination.totalItems}} {{'REPOSITORY.ITEMS' | translate}}
      <clr-dg-pagination #pagination [clrDgPageSize]="10"></clr-dg-pagination>  
    </clr-dg-footer>
</clr-datagrid>`;<|MERGE_RESOLUTION|>--- conflicted
+++ resolved
@@ -11,13 +11,9 @@
     <button type="button" class="btn btn-primary" (click)="showTagManifestOpened = false">{{'BUTTON.OK' | translate}}</button>
   </div>
 </clr-modal>
-<<<<<<< HEAD
+
 <h2 *ngIf="!isEmbeded" class="sub-header-title">{{repoName}}</h2>
 <clr-datagrid [clrDgLoading]="loading" [class.embeded-datagrid]="isEmbeded">
-=======
-<h2 class="sub-header-title">{{repoName}}</h2>
-<clr-datagrid [clrDgLoading]="loading">
->>>>>>> 95a2a01b
     <clr-dg-column [clrDgField]="'name'">{{'REPOSITORY.TAG' | translate}}</clr-dg-column>
     <clr-dg-column>{{'REPOSITORY.PULL_COMMAND' | translate}}</clr-dg-column>
     <clr-dg-column *ngIf="withNotary">{{'REPOSITORY.SIGNED' | translate}}</clr-dg-column>
@@ -47,11 +43,7 @@
       <clr-dg-cell>{{t.architecture}}</clr-dg-cell>
       <clr-dg-cell>{{t.os}}</clr-dg-cell>
     </clr-dg-row>
-<<<<<<< HEAD
     <clr-dg-footer *ngIf="!isEmbeded">
-=======
-    <clr-dg-footer>
->>>>>>> 95a2a01b
       {{pagination.firstItem + 1}} - {{pagination.lastItem + 1}} {{'REPOSITORY.OF' | translate}}
       {{pagination.totalItems}} {{'REPOSITORY.ITEMS' | translate}}
       <clr-dg-pagination #pagination [clrDgPageSize]="10"></clr-dg-pagination>  
