--- conflicted
+++ resolved
@@ -57,11 +57,8 @@
 	AdmiralClient *http.Client
 	// TokenReader is used in integration mode to read token
 	TokenReader admiral.TokenReader
-<<<<<<< HEAD
-=======
 
 	defaultCACertPath = "/etc/ui/ca/ca.crt"
->>>>>>> ba91fc28
 )
 
 // Init configurations
