--- conflicted
+++ resolved
@@ -19,6 +19,8 @@
 	"github.com/goharbor/harbor/src/pkg/reg/model"
 	"github.com/goharbor/harbor/src/pkg/reg/util"
 	"github.com/goharbor/harbor/src/pkg/registry/auth/bearer"
+
+	commonhttp "github.com/goharbor/harbor/src/common/http"
 )
 
 func init() {
@@ -67,28 +69,6 @@
 	}, nil
 }
 
-<<<<<<< HEAD
-=======
-func ping(registry *model.Registry) (string, string, error) {
-	client := &http.Client{
-		Transport: commonhttp.GetHTTPTransport(commonhttp.WithInsecure(registry.Insecure)),
-	}
-
-	resp, err := client.Get(registry.URL + "/v2/")
-	if err != nil {
-		return "", "", err
-	}
-	defer resp.Body.Close()
-	challenges := challenge.ResponseChallenges(resp)
-	for _, challenge := range challenges {
-		if challenge.Scheme == "bearer" {
-			return challenge.Parameters["realm"], challenge.Parameters["service"], nil
-		}
-	}
-	return "", "", fmt.Errorf("bearer auth scheme isn't supported: %v", challenges)
-}
-
->>>>>>> 0c0489cb
 type factory struct {
 }
 
