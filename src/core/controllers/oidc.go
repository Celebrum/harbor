--- conflicted
+++ resolved
@@ -182,7 +182,6 @@
 		oc.SendBadRequestError(errors.New("Failed to get OIDC user info from session"))
 		return
 	}
-	defer oc.DelSession(userInfoKey)
 	log.Debugf("User info string: %s\n", userInfoStr)
 	tb, ok := oc.GetSession(tokenKey).([]byte)
 	if !ok {
@@ -223,16 +222,13 @@
 			return
 		}
 		oc.SendInternalServerError(err)
+		oc.DelSession(userInfoKey)
 		return
 	}
 
 	user.OIDCUserMeta = nil
-<<<<<<< HEAD
-	oc.SetSession(userKey, user)
-=======
 	oc.DelSession(userInfoKey)
 	oc.PopulateUserSession(user)
->>>>>>> 20262d70
 }
 
 func secretAndToken(tokenBytes []byte) (string, string, error) {
