--- conflicted
+++ resolved
@@ -16,11 +16,10 @@
 
 import (
 	"errors"
-<<<<<<< HEAD
+
 	"github.com/goharbor/harbor/src/pkg/retention"
 	"github.com/goharbor/harbor/src/pkg/scheduler"
-=======
->>>>>>> 94f0fb50
+
 	"net/http"
 
 	"github.com/ghodss/yaml"
@@ -36,10 +35,6 @@
 
 const (
 	yamlFileContentType = "application/x-yaml"
-	// ReplicationJobType ...
-	ReplicationJobType = "replication"
-	// ScanJobType ...
-	ScanJobType = "scan"
 )
 
 // the managers/controllers used globally
@@ -99,7 +94,7 @@
 	w := b.Ctx.ResponseWriter
 	w.Header().Set("Content-Type", yamlFileContentType)
 	w.WriteHeader(http.StatusOK)
-	w.Write(yData)
+	_, _ = w.Write(yData)
 }
 
 // Init related objects/configurations for the API controllers
