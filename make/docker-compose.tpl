version: '2'
services:
  log:
    image: vmware/harbor-log
    container_name: harbor-log 
    restart: always
    volumes:
      - /var/log/harbor/:/var/log/docker/
    ports:
      - 1514:514
    networks:
      - harbor
  registry:
    image: library/registry:2.5.1
    container_name: registry
    restart: always
    volumes:
      - /data/registry:/storage
      - ./common/config/registry/:/etc/registry/
    networks:
      - harbor
    environment:
      - GODEBUG=netdns=cgo
    command:
      ["serve", "/etc/registry/config.yml"]
    depends_on:
      - log
    logging:
      driver: "syslog"
      options:  
        syslog-address: "tcp://127.0.0.1:1514"
        tag: "registry"
  mysql:
    image: vmware/harbor-db
    container_name: harbor-db
    restart: always
    volumes:
      - /data/database:/var/lib/mysql
    networks:
      - harbor
    env_file:
      - ./common/config/db/env
    depends_on:
      - log
    logging:
      driver: "syslog"
      options:  
        syslog-address: "tcp://127.0.0.1:1514"
        tag: "mysql"
  adminserver:
    image: vmware/harbor-adminserver
    container_name: harbor-adminserver
    env_file:
      - ./common/config/adminserver/env
    restart: always
    volumes:
      - /data/config/:/etc/adminserver/
      - /data/secretkey:/etc/adminserver/key
    depends_on:
      - log
    logging:
      driver: "syslog"
      options:  
        syslog-address: "tcp://127.0.0.1:1514"
        tag: "adminserver"
  ui:
    image: vmware/harbor-ui
    container_name: harbor-ui
    env_file:
      - ./common/config/ui/env
    restart: always
    volumes:
      - ./common/config/ui/app.conf:/etc/ui/app.conf
      - ./common/config/ui/private_key.pem:/etc/ui/private_key.pem
      - /data:/harbor_storage
<<<<<<< HEAD
      - /data/secretkey:/etc/ui/key
=======
    networks:
      - harbor
>>>>>>> 41f5776d
    depends_on:
      - log
      - adminserver
      - registry
    logging:
      driver: "syslog"
      options:  
        syslog-address: "tcp://127.0.0.1:1514"
        tag: "ui"
  jobservice:
    image: vmware/harbor-jobservice
    container_name: harbor-jobservice
    env_file:
      - ./common/config/jobservice/env
    restart: always
    volumes:
      - /data/job_logs:/var/log/jobs
      - ./common/config/jobservice/app.conf:/etc/jobservice/app.conf
<<<<<<< HEAD
      - /data/secretkey:/etc/jobservice/key
=======
    networks:
      - harbor
>>>>>>> 41f5776d
    depends_on:
      - ui
      - adminserver
    logging:
      driver: "syslog"
      options:  
        syslog-address: "tcp://127.0.0.1:1514"
        tag: "jobservice"
  proxy:
    image: nginx:1.11.5
    container_name: nginx
    restart: always
    volumes:
      - ./common/config/nginx:/etc/nginx
    networks:
      - harbor
    ports:
      - 80:80
      - 443:443
    depends_on:
      - mysql
      - registry
      - ui
      - log
    logging:
      driver: "syslog"
      options:  
        syslog-address: "tcp://127.0.0.1:1514"
        tag: "proxy"
networks:
  harbor:
    external: false
<|MERGE_RESOLUTION|>--- conflicted
+++ resolved
@@ -73,12 +73,9 @@
       - ./common/config/ui/app.conf:/etc/ui/app.conf
       - ./common/config/ui/private_key.pem:/etc/ui/private_key.pem
       - /data:/harbor_storage
-<<<<<<< HEAD
       - /data/secretkey:/etc/ui/key
-=======
     networks:
       - harbor
->>>>>>> 41f5776d
     depends_on:
       - log
       - adminserver
@@ -97,12 +94,9 @@
     volumes:
       - /data/job_logs:/var/log/jobs
       - ./common/config/jobservice/app.conf:/etc/jobservice/app.conf
-<<<<<<< HEAD
       - /data/secretkey:/etc/jobservice/key
-=======
     networks:
       - harbor
->>>>>>> 41f5776d
     depends_on:
       - ui
       - adminserver
