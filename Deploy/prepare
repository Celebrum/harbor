#!/usr/bin/python
# -*- coding: utf-8 -*-
from __future__ import print_function, unicode_literals # We require Python 2.6 or later
from string import Template
import random
import string
import os
import sys
import argparse
from io import open

if sys.version_info[:3][0] == 2:
    import ConfigParser as ConfigParser
    import StringIO as StringIO

if sys.version_info[:3][0] == 3:
    import configparser as ConfigParser
    import io as StringIO

<<<<<<< HEAD
def validate(conf): 
    if len(conf.get("configuration", "secret_key")) != 16:
        raise Exception("Error: The length of secret key has to be 16 characters!")
=======
parser = argparse.ArgumentParser()
parser.add_argument('-conf', dest='cfgfile', default = 'harbor.cfg',type=str,help="the path of Harbor configuration file")
args = parser.parse_args()
>>>>>>> 1853d636

#Read configurations
conf = StringIO.StringIO()
conf.write("[configuration]\n")
conf.write(open(args.cfgfile).read())
conf.seek(0, os.SEEK_SET)
rcp = ConfigParser.RawConfigParser()
rcp.readfp(conf)

validate(rcp)

hostname = rcp.get("configuration", "hostname")
ui_url = rcp.get("configuration", "ui_url_protocol") + "://" + hostname
email_server = rcp.get("configuration", "email_server")
email_server_port = rcp.get("configuration", "email_server_port")
email_username = rcp.get("configuration", "email_username")
email_password = rcp.get("configuration", "email_password")
email_from = rcp.get("configuration", "email_from")
email_ssl = rcp.get("configuration", "email_ssl")
harbor_admin_password = rcp.get("configuration", "harbor_admin_password")
auth_mode = rcp.get("configuration", "auth_mode")
ldap_url = rcp.get("configuration", "ldap_url")
ldap_basedn = rcp.get("configuration", "ldap_basedn")
db_password = rcp.get("configuration", "db_password")
self_registration = rcp.get("configuration", "self_registration")
use_compressed_js = rcp.get("configuration", "use_compressed_js")
customize_crt = rcp.get("configuration", "customize_crt")
crt_country = rcp.get("configuration", "crt_country")
crt_state = rcp.get("configuration", "crt_state")
crt_location = rcp.get("configuration", "crt_location")
crt_organization = rcp.get("configuration", "crt_organization")
crt_organizationalunit = rcp.get("configuration", "crt_organizationalunit")
crt_commonname = rcp.get("configuration", "crt_commonname")
crt_email = rcp.get("configuration", "crt_email")
max_job_workers = rcp.get("configuration", "max_job_workers")
token_expiration = rcp.get("configuration", "token_expiration")
verify_remote_cert = rcp.get("configuration", "verify_remote_cert")
secret_key = rcp.get("configuration", "secret_key")
########

ui_secret = ''.join(random.choice(string.ascii_letters+string.digits) for i in range(16))  

base_dir = os.path.dirname(__file__)
config_dir = os.path.join(base_dir, "config")
templates_dir = os.path.join(base_dir, "templates")

ui_config_dir = os.path.join(config_dir,"ui")
if not os.path.exists(ui_config_dir):
    os.makedirs(os.path.join(config_dir, "ui"))

db_config_dir = os.path.join(config_dir, "db")
if not os.path.exists(db_config_dir):
    os.makedirs(os.path.join(config_dir, "db"))

job_config_dir = os.path.join(config_dir, "jobservice")
if not os.path.exists(job_config_dir):
    os.makedirs(job_config_dir)

def render(src, dest, **kw):
    t = Template(open(src, 'r').read())
    with open(dest, 'w') as f:
        f.write(t.substitute(**kw))
    print("Generated configuration file: %s" % dest)

ui_conf_env = os.path.join(config_dir, "ui", "env")
ui_conf = os.path.join(config_dir, "ui", "app.conf")
registry_conf = os.path.join(config_dir, "registry", "config.yml")
db_conf_env = os.path.join(config_dir, "db", "env")
job_conf_env = os.path.join(config_dir, "jobservice", "env")

conf_files = [ ui_conf, ui_conf_env, registry_conf, db_conf_env, job_conf_env ]
def rmdir(cf):
    for f in cf:
        if os.path.exists(f):
            print("Clearing the configuration file: %s" % f)
            os.remove(f)
rmdir(conf_files)

render(os.path.join(templates_dir, "ui", "env"),
        ui_conf_env,
        hostname=hostname,
        db_password=db_password,
        ui_url=ui_url,
        auth_mode=auth_mode,
        harbor_admin_password=harbor_admin_password,
        ldap_url=ldap_url,
        ldap_basedn=ldap_basedn,
	self_registration=self_registration,
	use_compressed_js=use_compressed_js,
        ui_secret=ui_secret,
        secret_key=secret_key,
	verify_remote_cert=verify_remote_cert,
	token_expiration=token_expiration)

render(os.path.join(templates_dir, "ui", "app.conf"),
        ui_conf,
        email_server=email_server,
        email_server_port=email_server_port,
        email_username=email_username,
        email_password=email_password,
        email_from=email_from,
        email_ssl=email_ssl,
        ui_url=ui_url)

render(os.path.join(templates_dir, "registry", "config.yml"),
        registry_conf,
        ui_url=ui_url)

render(os.path.join(templates_dir, "db", "env"),
        db_conf_env,
        db_password=db_password)

render(os.path.join(templates_dir, "jobservice", "env"),
        job_conf_env,
        db_password=db_password,
        ui_secret=ui_secret,
        max_job_workers=max_job_workers,
        secret_key=secret_key,
        ui_url=ui_url,
        verify_remote_cert=verify_remote_cert)

def validate_crt_subj(dirty_subj):
    subj_list = [item for item in dirty_subj.strip().split("/") \
        if len(item.split("=")) == 2 and len(item.split("=")[1]) > 0]
    return "/" + "/".join(subj_list)

FNULL = open(os.devnull, 'w')

from functools import wraps
def stat_decorator(func):
    @wraps(func)
    def check_wrapper(*args, **kwargs):
        stat = func(*args, **kwargs)
        message = "Generated configuration file: %s" % kwargs['path'] \
                if stat == 0 else "Fail to generate %s" % kwargs['path']
        print(message)
        if stat != 0:
            sys.exit(1)
    return check_wrapper

@stat_decorator
def check_private_key_stat(*args, **kwargs):
    return subprocess.call(["openssl", "genrsa", "-out", kwargs['path'], "4096"],\
        stdout=FNULL, stderr=subprocess.STDOUT)

@stat_decorator
def check_certificate_stat(*args, **kwargs):
    dirty_subj = "/C={0}/ST={1}/L={2}/O={3}/OU={4}/CN={5}/emailAddress={6}"\
        .format(crt_country, crt_state, crt_location, crt_organization,\
        crt_organizationalunit, crt_commonname, crt_email)
    subj = validate_crt_subj(dirty_subj)
    return subprocess.call(["openssl", "req", "-new", "-x509", "-key",\
        private_key_pem, "-out", root_crt, "-days", "3650", "-subj", subj], \
        stdout=FNULL, stderr=subprocess.STDOUT)

def openssl_is_installed(stat):
    if stat == 0:
        return True
    else:
        print("Cannot find openssl installed in this computer\nUse default SSL certificate file")
        return False

if customize_crt == 'on':
    import subprocess
    shell_stat = subprocess.check_call(["which", "openssl"], stdout=FNULL, stderr=subprocess.STDOUT)
    if openssl_is_installed(shell_stat):
        private_key_pem = os.path.join(config_dir, "ui", "private_key.pem")
        root_crt = os.path.join(config_dir, "registry", "root.crt")
        crt_conf_files = [ private_key_pem, root_crt ]
        rmdir(crt_conf_files)

        check_private_key_stat(path=private_key_pem)
        check_certificate_stat(path=root_crt)

FNULL.close()
print("The configuration files are ready, please use docker-compose to start the service.")<|MERGE_RESOLUTION|>--- conflicted
+++ resolved
@@ -17,15 +17,13 @@
     import configparser as ConfigParser
     import io as StringIO
 
-<<<<<<< HEAD
 def validate(conf): 
     if len(conf.get("configuration", "secret_key")) != 16:
         raise Exception("Error: The length of secret key has to be 16 characters!")
-=======
+
 parser = argparse.ArgumentParser()
 parser.add_argument('-conf', dest='cfgfile', default = 'harbor.cfg',type=str,help="the path of Harbor configuration file")
 args = parser.parse_args()
->>>>>>> 1853d636
 
 #Read configurations
 conf = StringIO.StringIO()
